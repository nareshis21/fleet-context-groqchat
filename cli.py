--- conflicted
+++ resolved
@@ -144,7 +144,6 @@
 
             ---"""
             )
-<<<<<<< HEAD
 
         # Otherwise, grab the openrouter key, if not found
         elif model not in OPENAI_MODELS and not openrouter_key:
@@ -173,11 +172,6 @@
             )
         elif model in OPENAI_MODELS:
             openai.api_key = openai_key
-=======
-        else:
-            api_key = os.environ.get("OPENAI_API_KEY")
-            openai.api_key = api_key
->>>>>>> 1556b9a0
 
     if model == "gpt-4-1106-preview":
         print_markdown(
